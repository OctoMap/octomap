--- conflicted
+++ resolved
@@ -19,13 +19,10 @@
   <depend>libqt4-dev</depend>
   <depend>libqt4-opengl-dev</depend>
 
-<<<<<<< HEAD
   <depend>libqglviewer-dev-qt5</depend>
   <depend>qtbase5-dev</depend>
   <depend>libqt5opengl5-dev</depend>
-  
-=======
->>>>>>> e4529390
+
   <export>
     <build_type>ament_cmake</build_type>
   </export>
