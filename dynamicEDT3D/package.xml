<<<<<<< HEAD
<package format="3">
=======
<package format="2">
>>>>>>> a3f38090
  <name>dynamic_edt_3d</name>
  <version>1.9.5</version>
  <description> The dynamicEDT3D library implements an inrementally updatable Euclidean distance transform (EDT) in 3D. It comes with a wrapper to use the OctoMap 3D representation and hooks into the change detection of the OctoMap library to propagate changes to the EDT.</description>

  <author email="sprunkc@informatik.uni-freiburg.de">Christoph Sprunk</author>
  <maintainer email="sprunkc@informatik.uni-freiburg.de">Christoph Sprunk</maintainer>
  <maintainer email="w.merkt+oss@gmail.com">Wolfgang Merkt</maintainer>
  <license>BSD</license>

  <url type="website">http://octomap.github.io</url>
  <url type="bugtracker">https://github.com/OctoMap/octomap/issues</url>

<<<<<<< HEAD
  <buildtool_depend>ament_cmake</buildtool_depend>

  <depend>octomap</depend>
=======
  <depend>octomap</depend>
  <buildtool_depend>cmake</buildtool_depend>
>>>>>>> a3f38090

  <export>
    <build_type>ament_cmake</build_type>
  </export>
<<<<<<< HEAD

=======
>>>>>>> a3f38090
</package><|MERGE_RESOLUTION|>--- conflicted
+++ resolved
@@ -1,8 +1,4 @@
-<<<<<<< HEAD
 <package format="3">
-=======
-<package format="2">
->>>>>>> a3f38090
   <name>dynamic_edt_3d</name>
   <version>1.9.5</version>
   <description> The dynamicEDT3D library implements an inrementally updatable Euclidean distance transform (EDT) in 3D. It comes with a wrapper to use the OctoMap 3D representation and hooks into the change detection of the OctoMap library to propagate changes to the EDT.</description>
@@ -15,20 +11,12 @@
   <url type="website">http://octomap.github.io</url>
   <url type="bugtracker">https://github.com/OctoMap/octomap/issues</url>
 
-<<<<<<< HEAD
   <buildtool_depend>ament_cmake</buildtool_depend>
 
   <depend>octomap</depend>
-=======
-  <depend>octomap</depend>
-  <buildtool_depend>cmake</buildtool_depend>
->>>>>>> a3f38090
 
   <export>
     <build_type>ament_cmake</build_type>
   </export>
-<<<<<<< HEAD
 
-=======
->>>>>>> a3f38090
 </package>