--- conflicted
+++ resolved
@@ -40,9 +40,6 @@
     EXPECT_TRUE(emptyTree == *readTreeOt);
     delete readTreeOt;
   }
-
-<<<<<<< HEAD
-
 
   std::cout << "Testing reference OcTree from file ...\n";
   string filename = string(argv[1]);
@@ -122,83 +119,10 @@
     delete readTreeOt;
   }
 
-  // simple test for tree headers (color)
+  // Test for tree headers and IO factory registry (color)
   {
     std::cout << "Testing ColorOcTree...\n";
-=======
-  string filename = string(argv[1]);
-  
-  string filenameOt = "test_io_file.ot";
-  string filenameBtOut = "test_io_file.bt";
-  string filenameBtCopyOut = "test_io_file_copy.bt";
 
-  // read reference tree from input file
-  OcTree tree (0.1);
-  EXPECT_TRUE (tree.readBinary(filename));
-
-  // test copy constructor / assignment:
-  OcTree* treeCopy = new OcTree(tree);
-  EXPECT_TRUE(tree == *treeCopy);
-  EXPECT_TRUE(treeCopy->writeBinary(filenameBtCopyOut));
-
-  // change a tree property, trees must be different afterwards
-  treeCopy->setResolution(tree.getResolution()*2.0);
-  EXPECT_FALSE(tree == *treeCopy);
-  treeCopy->setResolution(tree.getResolution());
-  EXPECT_TRUE(tree == *treeCopy);
-
-  // flip one value, trees must be different afterwards:
-  point3d pt(0.5, 0.5, 0.5);
-  OcTreeNode* node = treeCopy->search(pt);
-  if (node && treeCopy->isNodeOccupied(node))
-    treeCopy->updateNode(pt, false);
-  else
-    treeCopy->updateNode(pt, true);
-
-  EXPECT_FALSE(tree == *treeCopy);
-
-
-  delete treeCopy;
-
-  // test swap:
-  OcTree emptyT(tree.getResolution());
-  OcTree emptySw(emptyT);
-  OcTree otherSw(tree);
-  emptySw.swapContent(otherSw);
-  EXPECT_FALSE(emptyT == emptySw);
-  EXPECT_TRUE(emptySw == tree);
-  EXPECT_TRUE(otherSw == emptyT);
-
-
-  // write again to bt, read & compare
-  EXPECT_TRUE(tree.writeBinary(filenameBtOut));
-  OcTree readTreeBt(0.1);
-  EXPECT_TRUE(readTreeBt.readBinary(filenameBtOut));
-  EXPECT_TRUE(tree == readTreeBt);
-
-  // now write to .ot, read & compare
-  EXPECT_TRUE(tree.write(filenameOt));
-
-  AbstractOcTree* readTreeAbstract = AbstractOcTree::read(filenameOt);
-  EXPECT_TRUE(readTreeAbstract);
-
-  OcTree* readTreeOt = dynamic_cast<OcTree*>(readTreeAbstract);
-  EXPECT_TRUE(readTreeOt);
-  EXPECT_TRUE(tree == *readTreeOt);
-
-  // sanity test for "==": flip one node, compare again
-  point3d coord(0.1f, 0.1f, 0.1f);
-  node = readTreeOt->search(coord);
-  if (node && readTreeOt->isNodeOccupied(node))
-    readTreeOt->updateNode(coord, false);
-  else
-    readTreeOt->updateNode(coord, true);
-
-  EXPECT_FALSE(tree == *readTreeOt);
-
-  // Test for tree headers and IO factory registry (color)
-  {
->>>>>>> 62ffe5b3
     double res = 0.02;
     std::string filenameColor = "test_io_color_file.ot";
     ColorOcTree colorTree(res);
@@ -211,11 +135,7 @@
     colorTree.setNodeColor(0.1f, 0.1f, 0.1f, 0, 0, 255);
 
     EXPECT_TRUE(colorTree.write(filenameColor));
-<<<<<<< HEAD
     AbstractOcTree* readTreeAbstract = AbstractOcTree::read(filenameColor);
-=======
-    readTreeAbstract = AbstractOcTree::read(filenameColor);
->>>>>>> 62ffe5b3
     EXPECT_TRUE(readTreeAbstract);
     EXPECT_EQ(colorTree.getTreeType(),  readTreeAbstract->getTreeType());
     ColorOcTree* readColorTree = dynamic_cast<ColorOcTree*>(readTreeAbstract);
@@ -226,36 +146,35 @@
     EXPECT_EQ(colorNode->getColor(), color_red);
     delete readColorTree;
   }
-<<<<<<< HEAD
-=======
 
   // Test for tree headers and IO factory registry (stamped)
-  double res = 0.05;
-  std::string filenameStamped = "test_io_stamped_file.ot";
-  OcTreeStamped stampedTree(res);
-  EXPECT_EQ(stampedTree.getTreeType(), "OcTreeStamped");
-  // TODO: add / modify some stamped nodes
-  //ColorOcTreeNode* colorNode = colorTree.updateNode(point3d(0.0, 0.0, 0.0), true);
-  //ColorOcTreeNode::Color color_red(255, 0, 0);
-  //colorNode->setColor(color_red);
-  //colorTree.setNodeColor(0.0, 0.0, 0.0, 255, 0, 0);
-  //colorTree.updateNode(point3d(0.1f, 0.1f, 0.1f), true);
-  //colorTree.setNodeColor(0.1f, 0.1f, 0.1f, 0, 0, 255);
+  {
+    std::cout << "Testing OcTreeStamped...\n";
+    double res = 0.05;
+    std::string filenameStamped = "test_io_stamped_file.ot";
+    OcTreeStamped stampedTree(res);
+    EXPECT_EQ(stampedTree.getTreeType(), "OcTreeStamped");
+    // TODO: add / modify some stamped nodes
+    //ColorOcTreeNode* colorNode = colorTree.updateNode(point3d(0.0, 0.0, 0.0), true);
+    //ColorOcTreeNode::Color color_red(255, 0, 0);
+    //colorNode->setColor(color_red);
+    //colorTree.setNodeColor(0.0, 0.0, 0.0, 255, 0, 0);
+    //colorTree.updateNode(point3d(0.1f, 0.1f, 0.1f), true);
+    //colorTree.setNodeColor(0.1f, 0.1f, 0.1f, 0, 0, 255);
 
-  EXPECT_TRUE(stampedTree.write(filenameStamped));
-  readTreeAbstract = NULL;
-  readTreeAbstract = AbstractOcTree::read(filenameStamped);
-  EXPECT_TRUE(readTreeAbstract);
-  EXPECT_EQ(stampedTree.getTreeType(), readTreeAbstract->getTreeType());
-  OcTreeStamped* readStampedTree = dynamic_cast<OcTreeStamped*>(readTreeAbstract);
-  EXPECT_TRUE(readStampedTree);
-  EXPECT_TRUE(stampedTree == *readStampedTree);
-  //colorNode = colorTree.search(0.0, 0.0, 0.0);
-  //EXPECT_TRUE(colorNode);
-  //EXPECT_EQ(colorNode->getColor(), color_red);
-
->>>>>>> 62ffe5b3
-
+    EXPECT_TRUE(stampedTree.write(filenameStamped));
+    AbstractOcTree* readTreeAbstract = AbstractOcTree::read(filenameStamped);
+    EXPECT_TRUE(readTreeAbstract);
+    EXPECT_EQ(stampedTree.getTreeType(), readTreeAbstract->getTreeType());
+    OcTreeStamped* readStampedTree = dynamic_cast<OcTreeStamped*>(readTreeAbstract);
+    EXPECT_TRUE(readStampedTree);
+    EXPECT_TRUE(stampedTree == *readStampedTree);
+    //colorNode = colorTree.search(0.0, 0.0, 0.0);
+    //EXPECT_TRUE(colorNode);
+    //EXPECT_EQ(colorNode->getColor(), color_red);    
+    
+    delete readStampedTree;    
+  }
 
 
   std::cerr << "Test successful.\n";
